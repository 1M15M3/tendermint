--- conflicted
+++ resolved
@@ -86,14 +86,9 @@
 // Ensure a testnet makes blocks
 func TestReactorBasic(t *testing.T) {
 	N := 4
-<<<<<<< HEAD
-	css := randConsensusNet(N, "consensus_reactor_test", newMockTickerFunc(true), newCounter)
-	reactors, blocksSubs, eventBuses := startConsensusNet(t, css, N)
-=======
 	css, cleanup := randConsensusNet(N, "consensus_reactor_test", newMockTickerFunc(true), newCounter)
 	defer cleanup()
-	reactors, eventChans, eventBuses := startConsensusNet(t, css, N)
->>>>>>> 4f83eec7
+	reactors, blocksSubs, eventBuses := startConsensusNet(t, css, N)
 	defer stopConsensusNet(log.TestingLogger(), reactors, eventBuses)
 	// wait till everyone makes the first new block
 	timeoutWaitGroup(t, N, func(j int) {
@@ -229,12 +224,8 @@
 		func(c *cfg.Config) {
 			c.Consensus.CreateEmptyBlocks = false
 		})
-<<<<<<< HEAD
+	defer cleanup()
 	reactors, blocksSubs, eventBuses := startConsensusNet(t, css, N)
-=======
-	defer cleanup()
-	reactors, eventChans, eventBuses := startConsensusNet(t, css, N)
->>>>>>> 4f83eec7
 	defer stopConsensusNet(log.TestingLogger(), reactors, eventBuses)
 
 	// send a tx
@@ -251,14 +242,9 @@
 // Test we record stats about votes and block parts from other peers.
 func TestReactorRecordsVotesAndBlockParts(t *testing.T) {
 	N := 4
-<<<<<<< HEAD
-	css := randConsensusNet(N, "consensus_reactor_test", newMockTickerFunc(true), newCounter)
+	css, cleanup := randConsensusNet(N, "consensus_reactor_test", newMockTickerFunc(true), newCounter)
+	defer cleanup()  
 	reactors, blocksSubs, eventBuses := startConsensusNet(t, css, N)
-=======
-	css, cleanup := randConsensusNet(N, "consensus_reactor_test", newMockTickerFunc(true), newCounter)
-	defer cleanup()
-	reactors, eventChans, eventBuses := startConsensusNet(t, css, N)
->>>>>>> 4f83eec7
 	defer stopConsensusNet(log.TestingLogger(), reactors, eventBuses)
 
 	// wait till everyone makes the first new block
@@ -281,14 +267,9 @@
 func TestReactorVotingPowerChange(t *testing.T) {
 	nVals := 4
 	logger := log.TestingLogger()
-<<<<<<< HEAD
-	css := randConsensusNet(nVals, "consensus_voting_power_changes_test", newMockTickerFunc(true), newPersistentKVStore)
-	reactors, blocksSubs, eventBuses := startConsensusNet(t, css, nVals)
-=======
 	css, cleanup := randConsensusNet(nVals, "consensus_voting_power_changes_test", newMockTickerFunc(true), newPersistentKVStore)
 	defer cleanup()
-	reactors, eventChans, eventBuses := startConsensusNet(t, css, nVals)
->>>>>>> 4f83eec7
+	reactors, blocksSubs, eventBuses := startConsensusNet(t, css, nVals)
 	defer stopConsensusNet(logger, reactors, eventBuses)
 
 	// map of active validators
